--- conflicted
+++ resolved
@@ -52,7 +52,6 @@
 
 /// Spins until `t` duration have passed.
 pub fn spin_sleep(t: Duration) {
-<<<<<<< HEAD
     let pre = current_time();
     loop {
         match current_time().checked_sub(pre) {
@@ -62,8 +61,6 @@
             None => break,
         }
     }
-=======
-    unimplemented!()
 }
 
 /// Sets up a match in timer 1 to occur `t` duration from now. If
@@ -71,5 +68,4 @@
 /// interrupt will be issued in `t` duration.
 pub fn tick_in(t: Duration) {
     unimplemented!()
->>>>>>> d166b03a
 }